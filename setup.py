from setuptools import setup

setup(
    name="timetomodel",
    description="Sane handling of time series data for forecast modelling - with production usage in mind.",
    author="Seita BV",
    author_email="nicolas@seita.nl",
    url="https://github.com/seitabv/timetomodel",
    keywords=["time series", "forecasting"],
<<<<<<< HEAD
    version="0.6.6",
=======
    version="0.6.7",
>>>>>>> 9b736dc7
    install_requires=[
        "pandas",
        "statsmodels",
        "sklearn",
        "matplotlib",
        "numpy",
        "scipy",
        "pytz",
        "python-dateutil >= 2.5",
        "SQLAlchemy",
    ],
    tests_require=["pytest"],
    packages=["timetomodel", "timetomodel.utils"],
    include_package_data=True,
    classifiers=[
        "Programming Language :: Python",
        "Programming Language :: Python :: 3",
        "Development Status :: 3 - Alpha",
        "Intended Audience :: Developers",
        "License :: OSI Approved :: Apache Software License",
        "Operating System :: OS Independent",
        "Topic :: Software Development :: Libraries :: Python Modules",
        "Topic :: Scientific/Engineering :: Information Analysis",
    ],
    long_description="""\
# timetomodel

Time series forecasting is a modern data science & engineering challenge.

We noticed that these two worlds, data science and engineering of time series forecasting, are not very compatible. Often, work from the data scientist has to be re-implemented by engineers to be used in production. 

`timetomodel` was created to change that. It describes the data treatment of a model, and also automates common data treatment tasks like building data for training and testing.

As a *data scientist*, experiment with a model in your notebook. Load data from static files (e.g. CSV) and try out lags, regressors and so on. Compare plots and mean square errors of the models you developed.

As an *engineer*, take over the model description and use it in your production code. Often, this would entail not much more than changing the data source (e.g from CSV to a column in the database).

`timetomodel` is supposed to wrap around any fit/predict type model, e.g. from statsmodels or scikit-learn (some work needed here to ensure support).


## Features

Here are some features for both data scientists and engineers to enjoy:

* Describe how to load data for outcome and regressor variables. Load from Pandas objects, CSV files, Pandas pickles or databases via SQLAlchemy.
* Create train & test data, including lags.
* Timezone awareness support.
* Custom data transformations, after loading (e.g. to remove duplicate) or only for forecasting (e.g. to apply a BoxCox transformation).
* Evaluate a model by RMSE, and plot the cumulative error.
* Support for creating rolling forecasts.


## Installation

``pip install timetomodel``

## Example

Here is an example where we describe a solar time series problem, and use ``statsmodels.OLS``, a linear regression model, to forecast one hour ahead:

    import pandas as pd
    import pytz
    from datetime import datetime, timedelta
    from statsmodels.api import OLS
    from timetomodel import speccing, ModelState, create_fitted_model, evaluate_models
    from timetomodel.transforming import BoxCoxTransformation
    from timetomodel.forecasting import make_rolling_forecasts

    data_start = datetime(2015, 3, 1, tzinfo=pytz.utc)
    data_end = datetime(2015, 10, 31, tzinfo=pytz.utc)
    
    #### Solar model - 1h ahead  ####

    # spec outcome variable
    solar_outcome_var_spec = speccing.CSVFileSeriesSpecs(
        file_path="data.csv",
        time_column="datetime",
        value_column="solar_power",
        name="solar power",
        feature_transformation=BoxCoxTransformation(lambda2=0.1)
    )
    # spec regressor variable
    regressor_spec_1h = speccing.CSVFileSeriesSpecs(
        file_path="data.csv",
        time_column="datetime",
        value_column="irradiation_forecast1h",
        name="irradiation forecast",
        feature_transformation=BoxCoxTransformation(lambda2=0.1)
    )
    # spec whole model treatment
    solar_model1h_specs = speccing.ModelSpecs(
        outcome_var=solar_outcome_var_spec,
        model=OLS,
        frequency=timedelta(minutes=15),
        horizon=timedelta(hours=1),
        lags=[lag * 96 for lag in range(1, 8)],  # 7 days (data has daily seasonality)
        regressors=[regressor_spec_1h],
        start_of_training=data_start + timedelta(days=30),
        end_of_testing=data_end,
        ratio_training_testing_data=2/3,
        remodel_frequency=timedelta(days=14)  # re-train model every two weeks
    )

    solar_model1h = create_fitted_model(solar_model1h_specs, "Linear Regression Solar Horizon 1h")
    # solar_model_1h is now an OLS model object which can be pickled and re-used.
    # With the solar_model1h_specs in hand, your production code could always re-train a new one,
    # if the model has become outdated. 
    
    # For data scientists: evaluate model
    evaluate_models(m1=ModelState(solar_model1h, solar_model1h_specs))

![Evaluation result](https://raw.githubusercontent.com/SeitaBV/timetomodel/master/img/solar-forecast-evaluation.png)
    
    # For engineers a): Change data sources to use database (hinted)
    solar_model1h_specs.outcome_var = speccing.DBSeriesSpecs(db_engine=..., query=...)
    solar_model1h_specs.regressors[0] = speccing.DBSeriesSpecs(db_engine=..., query=...)
    
    # For engineers b): Use model to make forecasts for an hour
    forecasts, model_state = make_rolling_forecasts(
        start=datetime(2015, 11, 1, tzinfo=pytz.utc),
        end=datetime(2015, 11, 1, 1, tzinfo=pytz.utc),
        model_specs=solar_model1h_specs
    )
    # model_state might have re-trained a new model automatically, by honoring the remodel_frequency

    """,
    long_description_content_type="text/markdown"
)<|MERGE_RESOLUTION|>--- conflicted
+++ resolved
@@ -7,11 +7,7 @@
     author_email="nicolas@seita.nl",
     url="https://github.com/seitabv/timetomodel",
     keywords=["time series", "forecasting"],
-<<<<<<< HEAD
-    version="0.6.6",
-=======
     version="0.6.7",
->>>>>>> 9b736dc7
     install_requires=[
         "pandas",
         "statsmodels",
